#include "pch.h"
#include "vcpkg_Commands.h"
#include "vcpkglib.h"
#include "metrics.h"
#include "vcpkg_Files.h"
#include "vcpkg_System.h"
#include "vcpkg_Dependencies.h"
#include "vcpkg_Input.h"
#include "vcpkg_Util.h"
#include "Paragraphs.h"

namespace vcpkg::Commands::Install
{
    using Dependencies::PackageSpecWithInstallPlan;
    using Dependencies::RequestType;
    using Dependencies::InstallPlanType;

    static void install_and_write_listfile(const VcpkgPaths& paths, const BinaryParagraph& bpgh)
    {
        auto&& fs = paths.get_filesystem();

        std::vector<std::string> output;

        const fs::path package_prefix_path = paths.package_dir(bpgh.spec);
        const size_t prefix_length = package_prefix_path.native().size();

        const Triplet& triplet = bpgh.spec.triplet();
        const std::string& triplet_subfolder = triplet.canonical_name();
        const fs::path triplet_subfolder_path = paths.installed / triplet_subfolder;
        std::error_code ec;
<<<<<<< HEAD
        fs.create_directory(paths.installed / target_triplet_as_string, ec);
        output.push_back(Strings::format(R"(%s/)", target_triplet_as_string));
=======
        fs::create_directory(triplet_subfolder_path, ec);
        output.push_back(Strings::format(R"(%s/)", triplet_subfolder));
>>>>>>> 92c0a91d

        auto files = fs.recursive_find_all_files_in_dir(package_prefix_path);
        for (auto&& file : files)
        {
            auto status = fs.status(file, ec);
            if (ec)
            {
                System::println(System::Color::error, "failed: %s: %s", file.u8string(), ec.message());
                continue;
            }

<<<<<<< HEAD
            const std::string filename = file.filename().generic_string();
            if (fs::is_regular_file(status) && (_stricmp(filename.c_str(), "CONTROL") == 0 || _stricmp(filename.c_str(), "BUILD_INFO") == 0))
=======
            const std::string suffix = it->path().generic_u8string().substr(prefix_length + 1);
            const fs::path target = triplet_subfolder_path / suffix;

            auto status = it->status(ec);
            if (ec)
>>>>>>> 92c0a91d
            {
                // Do not copy the control file
                continue;
            }

            const std::string suffix = file.generic_u8string().substr(prefix_length + 1);
            const fs::path target = paths.installed / target_triplet_as_string / suffix;

            if (fs::is_directory(status))
            {
                fs.create_directory(target, ec);
                if (ec)
                {
                    System::println(System::Color::error, "failed: %s: %s", target.u8string(), ec.message());
                }

                // Trailing backslash for directories
                output.push_back(Strings::format(R"(%s/%s/)", triplet_subfolder, suffix));
                continue;
            }

            if (fs::is_regular_file(status))
            {
                if (fs.exists(target))
                {
                    System::println(System::Color::warning, "File %s was already present and will be overwritten", target.u8string(), ec.message());
                }
                fs.copy_file(file, target, fs::copy_options::overwrite_existing, ec);
                if (ec)
                {
                    System::println(System::Color::error, "failed: %s: %s", target.u8string(), ec.message());
                }
                output.push_back(Strings::format(R"(%s/%s)", triplet_subfolder, suffix));
                continue;
            }

            if (!fs::status_known(status))
            {
                System::println(System::Color::error, "failed: %s: unknown status", file.u8string());
                continue;
            }

            System::println(System::Color::error, "failed: %s: cannot handle file type", file.u8string());
        }

        std::sort(output.begin(), output.end());

        fs.write_all_lines(paths.listfile_path(bpgh), output);
    }

    static void remove_first_n_chars(std::vector<std::string>* strings, const size_t n)
    {
        for (std::string& s : *strings)
        {
            s.erase(0, n);
        }
    };

    static std::vector<std::string> extract_files_in_triplet(const std::vector<StatusParagraphAndAssociatedFiles>& pgh_and_files, const Triplet& triplet)
    {
        std::vector<std::string> output;
        for (const StatusParagraphAndAssociatedFiles& t : pgh_and_files)
        {
            if (t.pgh.package.spec.triplet() != triplet)
            {
                continue;
            }

            output.insert(output.end(), t.files.begin(), t.files.end());
        }

        std::sort(output.begin(), output.end());
        return output;
    }

    static SortedVector<std::string> build_list_of_package_files(const Files::Filesystem& fs, const fs::path& package_dir)
    {
        const std::vector<fs::path> package_file_paths = fs.recursive_find_all_files_in_dir(package_dir);
        const size_t package_remove_char_count = package_dir.generic_string().size() + 1; // +1 for the slash
        auto package_files = Util::fmap(package_file_paths, [package_remove_char_count](const fs::path& path)
                                        {
                                            std::string as_string = path.generic_string();
                                            as_string.erase(0, package_remove_char_count);
                                            return std::move(as_string);
                                        });

        return SortedVector<std::string>(std::move(package_files));
    }

    static SortedVector<std::string> build_list_of_installed_files(const std::vector<StatusParagraphAndAssociatedFiles>& pgh_and_files, const Triplet& triplet)
    {
        std::vector<std::string> installed_files = extract_files_in_triplet(pgh_and_files, triplet);
        const size_t installed_remove_char_count = triplet.canonical_name().size() + 1; // +1 for the slash
        remove_first_n_chars(&installed_files, installed_remove_char_count);

        return SortedVector<std::string>(std::move(installed_files));
    }

    static void print_plan(const std::vector<PackageSpecWithInstallPlan>& plan)
    {
        std::vector<const PackageSpecWithInstallPlan*> already_installed;
        std::vector<const PackageSpecWithInstallPlan*> build_and_install;
        std::vector<const PackageSpecWithInstallPlan*> install;

        for (const PackageSpecWithInstallPlan& i : plan)
        {
            switch (i.plan.plan_type)
            {
                case InstallPlanType::ALREADY_INSTALLED:
                    already_installed.push_back(&i);
                    continue;
                case InstallPlanType::BUILD_AND_INSTALL:
                    build_and_install.push_back(&i);
                    continue;
                case InstallPlanType::INSTALL:
                    install.push_back(&i);
                    continue;
                default:
                    Checks::unreachable(VCPKG_LINE_INFO);
            }
        }

        auto print_lambda = [](const PackageSpecWithInstallPlan* p) { return to_output_string(p->plan.request_type, p->spec.to_string()); };

        if (!already_installed.empty())
        {
            std::sort(already_installed.begin(), already_installed.end(), &PackageSpecWithInstallPlan::compare_by_name);
            System::println("The following packages are already installed:\n%s", Strings::join("\n", already_installed, print_lambda));
        }

        if (!build_and_install.empty())
        {
            std::sort(build_and_install.begin(), build_and_install.end(), &PackageSpecWithInstallPlan::compare_by_name);
            System::println("The following packages will be built and installed:\n%s", Strings::join("\n", build_and_install, print_lambda));
        }

        if (!install.empty())
        {
            std::sort(install.begin(), install.end(), &PackageSpecWithInstallPlan::compare_by_name);
            System::println("The following packages will be installed:\n%s", Strings::join("\n", install, print_lambda));
        }
    }

    void install_package(const VcpkgPaths& paths, const BinaryParagraph& binary_paragraph, StatusParagraphs* status_db)
    {
        const fs::path package_dir = paths.package_dir(binary_paragraph.spec);
        const Triplet& triplet = binary_paragraph.spec.triplet();
        const std::vector<StatusParagraphAndAssociatedFiles> pgh_and_files = get_installed_files(paths, *status_db);

        const SortedVector<std::string> package_files = build_list_of_package_files(paths.get_filesystem(), package_dir);
        const SortedVector<std::string> installed_files = build_list_of_installed_files(pgh_and_files, triplet);

        std::vector<std::string> intersection;
        std::set_intersection(package_files.begin(), package_files.end(),
                              installed_files.begin(), installed_files.end(),
                              std::back_inserter(intersection));

        if (!intersection.empty())
        {
            const fs::path triplet_install_path = paths.installed / triplet.canonical_name();
            System::println(System::Color::error, "The following files are already installed in %s and are in conflict with %s",
                            triplet_install_path.generic_string(),
                            binary_paragraph.spec);
            System::print("\n    ");
            System::println(Strings::join("\n    ", intersection));
            System::println("");
            Checks::exit_fail(VCPKG_LINE_INFO);
        }

        StatusParagraph spgh;
        spgh.package = binary_paragraph;
        spgh.want = Want::INSTALL;
        spgh.state = InstallState::HALF_INSTALLED;
        for (auto&& dep : spgh.package.depends)
        {
            if (status_db->find_installed(dep, spgh.package.spec.triplet()) == status_db->end())
            {
                Checks::unreachable(VCPKG_LINE_INFO);
            }
        }
        write_update(paths, spgh);
        status_db->insert(std::make_unique<StatusParagraph>(spgh));

        install_and_write_listfile(paths, spgh.package);

        spgh.state = InstallState::INSTALLED;
        write_update(paths, spgh);
        status_db->insert(std::make_unique<StatusParagraph>(spgh));
    }

    void perform_and_exit(const VcpkgCmdArguments& args, const VcpkgPaths& paths, const Triplet& default_triplet)
    {
        static const std::string OPTION_DRY_RUN = "--dry-run";

        // input sanitization
        static const std::string example = Commands::Help::create_example_string("install zlib zlib:x64-windows curl boost");
        args.check_min_arg_count(1, example);

        const std::vector<PackageSpec> specs = Util::fmap(args.command_arguments, [&](auto&& arg)
                                {
                                    return Input::check_and_get_package_spec(arg, default_triplet, example);
                                });
        for (auto&& spec : specs)
            Input::check_triplet(spec.triplet(), paths);

        const std::unordered_set<std::string> options = args.check_and_get_optional_command_arguments({ OPTION_DRY_RUN });
        const bool dryRun = options.find(OPTION_DRY_RUN) != options.cend();

        // create the plan
        StatusParagraphs status_db = database_load_check(paths);
        std::vector<PackageSpecWithInstallPlan> install_plan = Dependencies::create_install_plan(paths, specs, status_db);
        Checks::check_exit(VCPKG_LINE_INFO, !install_plan.empty(), "Install plan cannot be empty");

        // log the plan
        std::string specs_string = install_plan[0].spec.to_string();
        for (size_t i = 1; i < install_plan.size(); ++i)
        {
            specs_string.push_back(',');
            specs_string.append(install_plan[i].spec.to_string());
        }
        Metrics::track_property("installplan", specs_string);

        print_plan(install_plan);

        const bool has_non_user_requested_packages = std::find_if(install_plan.cbegin(), install_plan.cend(), [](const PackageSpecWithInstallPlan& package)-> bool
                                                                  {
                                                                      return package.plan.request_type != RequestType::USER_REQUESTED;
                                                                  }) != install_plan.cend();

        if (has_non_user_requested_packages)
        {
            System::println(System::Color::warning, "Additional packages (*) need to be installed to complete this operation.");
        }

        if (dryRun)
        {
            Checks::exit_success(VCPKG_LINE_INFO);
        }

        // execute the plan
        for (const PackageSpecWithInstallPlan& action : install_plan)
        {
            const std::string display_name = action.spec.to_string();

            try
            {
                switch (action.plan.plan_type)
                {
                    case InstallPlanType::ALREADY_INSTALLED:
                        System::println(System::Color::success, "Package %s is already installed", display_name);
                        break;
                    case InstallPlanType::BUILD_AND_INSTALL:
                        {
                            System::println("Building package %s... ", display_name);
                            const Build::BuildResult result = Commands::Build::build_package(action.plan.source_pgh.value_or_exit(VCPKG_LINE_INFO),
                                                                                             action.spec,
                                                                                             paths,
                                                                                             paths.port_dir(action.spec),
                                                                                             status_db);
                            if (result != Build::BuildResult::SUCCEEDED)
                            {
                                System::println(System::Color::error, Build::create_error_message(result, action.spec));
                                System::println(Build::create_user_troubleshooting_message(action.spec));
                                Checks::exit_fail(VCPKG_LINE_INFO);
                            }
                            System::println(System::Color::success, "Building package %s... done", display_name);

                            const BinaryParagraph bpgh = Paragraphs::try_load_cached_package(paths, action.spec).value_or_exit(VCPKG_LINE_INFO);
                            System::println("Installing package %s... ", display_name);
                            install_package(paths, bpgh, &status_db);
                            System::println(System::Color::success, "Installing package %s... done", display_name);
                            break;
                        }
                    case InstallPlanType::INSTALL:
                        System::println("Installing package %s... ", display_name);
                        install_package(paths, action.plan.binary_pgh.value_or_exit(VCPKG_LINE_INFO), &status_db);
                        System::println(System::Color::success, "Installing package %s... done", display_name);
                        break;
                    case InstallPlanType::UNKNOWN:
                    default:
                        Checks::unreachable(VCPKG_LINE_INFO);
                }
            }
            catch (const std::exception& e)
            {
                System::println(System::Color::error, "Error: Could not install package %s: %s", action.spec, e.what());
                Checks::exit_fail(VCPKG_LINE_INFO);
            }
        }

        Checks::exit_success(VCPKG_LINE_INFO);
    }
}<|MERGE_RESOLUTION|>--- conflicted
+++ resolved
@@ -24,17 +24,11 @@
         const fs::path package_prefix_path = paths.package_dir(bpgh.spec);
         const size_t prefix_length = package_prefix_path.native().size();
 
-        const Triplet& triplet = bpgh.spec.triplet();
-        const std::string& triplet_subfolder = triplet.canonical_name();
-        const fs::path triplet_subfolder_path = paths.installed / triplet_subfolder;
+        const std::string& triplet_string = bpgh.spec.triplet().canonical_name();
+        const fs::path installed_subfolder_path = paths.installed / triplet_string;
         std::error_code ec;
-<<<<<<< HEAD
-        fs.create_directory(paths.installed / target_triplet_as_string, ec);
-        output.push_back(Strings::format(R"(%s/)", target_triplet_as_string));
-=======
-        fs::create_directory(triplet_subfolder_path, ec);
-        output.push_back(Strings::format(R"(%s/)", triplet_subfolder));
->>>>>>> 92c0a91d
+        fs.create_directory(installed_subfolder_path, ec);
+        output.push_back(Strings::format(R"(%s/)", triplet_string));
 
         auto files = fs.recursive_find_all_files_in_dir(package_prefix_path);
         for (auto&& file : files)
@@ -46,23 +40,15 @@
                 continue;
             }
 
-<<<<<<< HEAD
             const std::string filename = file.filename().generic_string();
             if (fs::is_regular_file(status) && (_stricmp(filename.c_str(), "CONTROL") == 0 || _stricmp(filename.c_str(), "BUILD_INFO") == 0))
-=======
-            const std::string suffix = it->path().generic_u8string().substr(prefix_length + 1);
-            const fs::path target = triplet_subfolder_path / suffix;
-
-            auto status = it->status(ec);
-            if (ec)
->>>>>>> 92c0a91d
             {
                 // Do not copy the control file
                 continue;
             }
 
             const std::string suffix = file.generic_u8string().substr(prefix_length + 1);
-            const fs::path target = paths.installed / target_triplet_as_string / suffix;
+            const fs::path target = installed_subfolder_path / suffix;
 
             if (fs::is_directory(status))
             {
@@ -73,7 +59,7 @@
                 }
 
                 // Trailing backslash for directories
-                output.push_back(Strings::format(R"(%s/%s/)", triplet_subfolder, suffix));
+                output.push_back(Strings::format(R"(%s/%s/)", triplet_string, suffix));
                 continue;
             }
 
@@ -88,7 +74,7 @@
                 {
                     System::println(System::Color::error, "failed: %s: %s", target.u8string(), ec.message());
                 }
-                output.push_back(Strings::format(R"(%s/%s)", triplet_subfolder, suffix));
+                output.push_back(Strings::format(R"(%s/%s)", triplet_string, suffix));
                 continue;
             }
 
