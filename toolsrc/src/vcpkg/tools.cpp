#include "pch.h"

#include <vcpkg/archives.h>
#include <vcpkg/tools.h>
#include <vcpkg/vcpkgpaths.h>

#include <vcpkg/base/checks.h>
#include <vcpkg/base/downloads.h>
#include <vcpkg/base/files.h>
#include <vcpkg/base/optional.h>
#include <vcpkg/base/stringrange.h>
#include <vcpkg/base/strings.h>
#include <vcpkg/base/system.h>
#include <vcpkg/base/util.h>

namespace vcpkg
{
    struct ToolData
    {
        std::array<int, 3> version;
        fs::path exe_path;
        std::string url;
        fs::path download_path;
        bool is_archive;
        fs::path tool_dir_path;
        std::string sha512;
    };

    static Optional<std::array<int, 3>> parse_version_string(const std::string& version_as_string)
    {
        static const std::regex RE(R"###((\d+)\.(\d+)\.(\d+))###");

        std::match_results<std::string::const_iterator> match;
        const auto found = std::regex_search(version_as_string, match, RE);
        if (!found)
        {
            return {};
        }

        const int d1 = atoi(match[1].str().c_str());
        const int d2 = atoi(match[2].str().c_str());
        const int d3 = atoi(match[3].str().c_str());
        const std::array<int, 3> result = {d1, d2, d3};
        return result;
    }

    static ExpectedT<ToolData, std::string> parse_tool_data_from_xml(const VcpkgPaths& paths, const std::string& tool)
    {
#if defined(_WIN32)
        static constexpr StringLiteral OS_STRING = "windows";
#elif defined(__APPLE__)
        static constexpr StringLiteral OS_STRING = "osx";
#elif defined(__linux__)
        static constexpr StringLiteral OS_STRING = "linux";
#elif defined(__FreeBSD__)
        static constexpr StringLiteral OS_STRING = "freebsd";
#else
        return std::string("operating system is unknown");
#endif

#if defined(_WIN32) || defined(__APPLE__) || defined(__linux__) || defined(__FreeBSD__)
        static const std::string XML_VERSION = "2";
        static const fs::path XML_PATH = paths.scripts / "vcpkgTools.xml";
        static const std::regex XML_VERSION_REGEX {R"###(<tools[\s]+version="([^"]+)">)###"};
        static const std::string XML = paths.get_filesystem().read_contents(XML_PATH).value_or_exit(VCPKG_LINE_INFO);
        std::smatch match_xml_version;
        const bool has_xml_version = std::regex_search(XML.cbegin(), XML.cend(), match_xml_version, XML_VERSION_REGEX);
        Checks::check_exit(VCPKG_LINE_INFO,
                           has_xml_version,
                           R"(Could not find <tools version="%s"> in %s)",
                           XML_VERSION,
                           XML_PATH.u8string());
        Checks::check_exit(VCPKG_LINE_INFO,
                           XML_VERSION == match_xml_version[1],
                           "Expected %s version: [%s], but was [%s]. Please re-run bootstrap-vcpkg.",
                           XML_PATH.u8string(),
                           XML_VERSION,
                           match_xml_version[1]);

        const std::regex tool_regex {Strings::format(R"###(<tool[\s]+name="%s"[\s]+os="%s">)###", tool, OS_STRING)};
        std::smatch match_tool_entry;
        const bool has_tool_entry = std::regex_search(XML.cbegin(), XML.cend(), match_tool_entry, tool_regex);
        if (!has_tool_entry)
        {
            return Strings::format(
                "Could not find entry for tool %s in %s for os=%s", tool, XML_PATH.u8string(), OS_STRING);
        }

        const std::string tool_data =
            StringRange::find_exactly_one_enclosed(XML, match_tool_entry[0], "</tool>").to_string();
        const std::string version_as_string =
            StringRange::find_exactly_one_enclosed(tool_data, "<version>", "</version>").to_string();
        const std::string exe_relative_path =
            StringRange::find_exactly_one_enclosed(tool_data, "<exeRelativePath>", "</exeRelativePath>").to_string();
        const std::string url = StringRange::find_exactly_one_enclosed(tool_data, "<url>", "</url>").to_string();
        const std::string sha512 =
            StringRange::find_exactly_one_enclosed(tool_data, "<sha512>", "</sha512>").to_string();
        auto archive_name = StringRange::find_at_most_one_enclosed(tool_data, "<archiveName>", "</archiveName>");

        const Optional<std::array<int, 3>> version = parse_version_string(version_as_string);
        Checks::check_exit(VCPKG_LINE_INFO,
                           version.has_value(),
                           "Could not parse version for tool %s. Version string was: %s",
                           tool,
                           version_as_string);

        const std::string tool_dir_name = Strings::format("%s-%s-%s", tool, version_as_string, OS_STRING);
        const fs::path tool_dir_path = paths.tools / tool_dir_name;
        const fs::path exe_path = tool_dir_path / exe_relative_path;

        return ToolData {*version.get(),
                         exe_path,
                         url,
                         paths.downloads / archive_name.value_or(exe_relative_path).to_string(),
                         archive_name.has_value(),
                         tool_dir_path,
                         sha512};
#endif
    }

    struct PathAndVersion
    {
        fs::path path;
        std::string version;
    };

    struct ToolProvider
    {
        virtual const std::string& tool_data_name() const = 0;
        virtual const std::string& exe_stem() const = 0;
        virtual std::array<int, 3> default_min_version() const = 0;

        virtual void add_special_paths(std::vector<fs::path>& out_candidate_paths) const {}
        virtual Optional<std::string> get_version(const fs::path& path_to_exe) const = 0;
    };

    static Optional<PathAndVersion> find_first_with_sufficient_version(const Files::Filesystem& fs,
                                                                       const ToolProvider& tool_provider,
                                                                       const std::vector<fs::path>& candidates,
                                                                       const std::array<int, 3>& expected_version)
    {
        for (auto&& candidate : candidates)
        {
            if (!fs.exists(candidate)) continue;
            auto maybe_version = tool_provider.get_version(candidate);
            const auto version = maybe_version.get();
            if (!version) continue;
            const auto parsed_version = parse_version_string(*version);
            if (!parsed_version) continue;
            auto& actual_version = *parsed_version.get();
            const auto version_acceptable =
                actual_version[0] > expected_version[0] ||
                (actual_version[0] == expected_version[0] && actual_version[1] > expected_version[1]) ||
                (actual_version[0] == expected_version[0] && actual_version[1] == expected_version[1] &&
                 actual_version[2] >= expected_version[2]);
            if (!version_acceptable) continue;

            return PathAndVersion {candidate, *version};
        }

        return nullopt;
    }

    static fs::path fetch_tool(const VcpkgPaths& paths, const std::string& tool_name, const ToolData& tool_data)
    {
        const std::array<int, 3>& version = tool_data.version;
        const std::string version_as_string = Strings::format("%d.%d.%d", version[0], version[1], version[2]);
        Checks::check_exit(VCPKG_LINE_INFO,
                           !tool_data.url.empty(),
                           "A suitable version of %s was not found (required v%s) and unable to automatically "
                           "download a portable one. Please install a newer version of %s.",
                           tool_name,
                           version_as_string,
                           tool_name);
        System::println("A suitable version of %s was not found (required v%s). Downloading portable %s v%s...",
                        tool_name,
                        version_as_string,
                        tool_name,
                        version_as_string);
        auto& fs = paths.get_filesystem();
        if (!fs.exists(tool_data.download_path))
        {
            System::println("Downloading %s...", tool_name);
            System::println("  %s -> %s", tool_data.url, tool_data.download_path.string());
            Downloads::download_file(fs, tool_data.url, tool_data.download_path, tool_data.sha512);
        }
        else
        {
            Downloads::verify_downloaded_file_hash(fs, tool_data.url, tool_data.download_path, tool_data.sha512);
        }

        if (tool_data.is_archive)
        {
            System::println("Extracting %s...", tool_name);
            Archives::extract_archive(paths, tool_data.download_path, tool_data.tool_dir_path);
        }
        else
        {
            std::error_code ec;
            fs.create_directories(tool_data.exe_path.parent_path(), ec);
            fs.rename(tool_data.download_path, tool_data.exe_path, ec);
        }

        Checks::check_exit(VCPKG_LINE_INFO,
                           fs.exists(tool_data.exe_path),
                           "Expected %s to exist after fetching",
                           tool_data.exe_path.u8string());

        return tool_data.exe_path;
    }

    static PathAndVersion fetch_tool(const VcpkgPaths& paths,
                                     const ToolProvider& tool_provider,
                                     const ToolData& tool_data)
    {
        const auto downloaded_path = fetch_tool(paths, tool_provider.tool_data_name(), tool_data);
        const auto downloaded_version = tool_provider.get_version(downloaded_path).value_or_exit(VCPKG_LINE_INFO);
        return {downloaded_path, downloaded_version};
    }

    static PathAndVersion get_path(const VcpkgPaths& paths, const ToolProvider& tool)
    {
        auto& fs = paths.get_filesystem();

        std::array<int, 3> min_version = tool.default_min_version();

        std::vector<fs::path> candidate_paths;
        auto maybe_tool_data = parse_tool_data_from_xml(paths, tool.tool_data_name());
        if (auto tool_data = maybe_tool_data.get())
        {
            candidate_paths.push_back(tool_data->exe_path);
            min_version = tool_data->version;
        }

        auto& exe_stem = tool.exe_stem();
        if (!exe_stem.empty())
        {
            auto paths_from_path = fs.find_from_PATH(exe_stem);
            candidate_paths.insert(candidate_paths.end(), paths_from_path.cbegin(), paths_from_path.cend());
        }

        tool.add_special_paths(candidate_paths);

        const auto maybe_path = find_first_with_sufficient_version(fs, tool, candidate_paths, min_version);
        if (const auto p = maybe_path.get())
        {
<<<<<<< HEAD
            std::vector<fs::path> candidate_paths;
#if defined(_WIN32) || defined(__APPLE__) || defined(__linux__) || defined(__FreeBSD__)
            static const ToolData TOOL_DATA = parse_tool_data_from_xml(paths, "cmake");
            candidate_paths.push_back(TOOL_DATA.exe_path);
#else
            static const ToolData TOOL_DATA = ToolData{{3, 5, 1}, ""};
#endif
            const std::vector<fs::path> from_path = paths.get_filesystem().find_from_PATH("cmake");
            candidate_paths.insert(candidate_paths.end(), from_path.cbegin(), from_path.cend());
=======
            return *p;
        }
        if (auto tool_data = maybe_tool_data.get())
        {
            return fetch_tool(paths, tool, *tool_data);
        }
>>>>>>> bdafba73

        Checks::exit_with_message(VCPKG_LINE_INFO, maybe_tool_data.error());
    }

    struct CMakeProvider : ToolProvider
    {
        std::string m_exe = "cmake";

        virtual const std::string& tool_data_name() const override { return m_exe; }
        virtual const std::string& exe_stem() const override { return m_exe; }
        virtual std::array<int, 3> default_min_version() const override { return {3, 5, 1}; }

        virtual void add_special_paths(std::vector<fs::path>& out_candidate_paths) const override
        {
#if defined(_WIN32)
            const auto& program_files = System::get_program_files_platform_bitness();
            if (const auto pf = program_files.get()) out_candidate_paths.push_back(*pf / "CMake" / "bin" / "cmake.exe");
            const auto& program_files_32_bit = System::get_program_files_32_bit();
            if (const auto pf = program_files_32_bit.get())
                out_candidate_paths.push_back(*pf / "CMake" / "bin" / "cmake.exe");
#endif
        }
        virtual Optional<std::string> get_version(const fs::path& path_to_exe) const override
        {
            const std::string cmd = Strings::format(R"("%s" --version)", path_to_exe.u8string());
            const auto rc = System::cmd_execute_and_capture_output(cmd);
            if (rc.exit_code != 0)
            {
                return nullopt;
            }

            /* Sample output:
cmake version 3.10.2

CMake suite maintained and supported by Kitware (kitware.com/cmake).
                */
            return StringRange::find_exactly_one_enclosed(rc.output, "cmake version ", "\n").to_string();
        }
    };

    static fs::path get_7za_path(const VcpkgPaths& paths)
    {
#if defined(_WIN32)
        static const ToolData TOOL_DATA = parse_tool_data_from_xml(paths, "7zip").value_or_exit(VCPKG_LINE_INFO);
        if (!paths.get_filesystem().exists(TOOL_DATA.exe_path))
        {
            return fetch_tool(paths, "7zip", TOOL_DATA);
        }
        return TOOL_DATA.exe_path;
#else
        Checks::exit_with_message(VCPKG_LINE_INFO, "Cannot download 7zip for non-Windows platforms.");
#endif
    }

    struct NinjaProvider : ToolProvider
    {
        std::string m_exe = "ninja";

        virtual const std::string& tool_data_name() const override { return m_exe; }
        virtual const std::string& exe_stem() const override { return m_exe; }
        virtual std::array<int, 3> default_min_version() const override { return {3, 5, 1}; }

        virtual Optional<std::string> get_version(const fs::path& path_to_exe) const override
        {
            const std::string cmd = Strings::format(R"("%s" --version)", path_to_exe.u8string());
            const auto rc = System::cmd_execute_and_capture_output(cmd);
            if (rc.exit_code != 0)
            {
                return nullopt;
            }

            /* Sample output:
1.8.2
                */
            return rc.output;
        }
    };

    struct NuGetProvider : ToolProvider
    {
        std::string m_exe = "nuget";

        virtual const std::string& tool_data_name() const override { return m_exe; }
        virtual const std::string& exe_stem() const override { return m_exe; }
        virtual std::array<int, 3> default_min_version() const override { return {4, 6, 2}; }

        virtual Optional<std::string> get_version(const fs::path& path_to_exe) const override
        {
            const std::string cmd = Strings::format(R"("%s")", path_to_exe.u8string());
            const auto rc = System::cmd_execute_and_capture_output(cmd);
            if (rc.exit_code != 0)
            {
                return nullopt;
            }

            /* Sample output:
NuGet Version: 4.6.2.5055
usage: NuGet <command> [args] [options]
Type 'NuGet help <command>' for help on a specific command.

[[[List of available commands follows]]]
                */
            return StringRange::find_exactly_one_enclosed(rc.output, "NuGet Version: ", "\n").to_string();
        }
    };

    struct GitProvider : ToolProvider
    {
        std::string m_exe = "git";

        virtual const std::string& tool_data_name() const override { return m_exe; }
        virtual const std::string& exe_stem() const override { return m_exe; }
        virtual std::array<int, 3> default_min_version() const override { return {2, 7, 4}; }

        virtual void add_special_paths(std::vector<fs::path>& out_candidate_paths) const
        {
#if defined(_WIN32)
            const auto& program_files = System::get_program_files_platform_bitness();
            if (const auto pf = program_files.get()) out_candidate_paths.push_back(*pf / "git" / "cmd" / "git.exe");
            const auto& program_files_32_bit = System::get_program_files_32_bit();
            if (const auto pf = program_files_32_bit.get())
                out_candidate_paths.push_back(*pf / "git" / "cmd" / "git.exe");
#endif
        }

        virtual Optional<std::string> get_version(const fs::path& path_to_exe) const override
        {
            const std::string cmd = Strings::format(R"("%s" --version)", path_to_exe.u8string());
            const auto rc = System::cmd_execute_and_capture_output(cmd);
            if (rc.exit_code != 0)
            {
                return nullopt;
            }

            /* Sample output:
git version 2.17.1.windows.2
                */
            const auto idx = rc.output.find("git version ");
            Checks::check_exit(
                VCPKG_LINE_INFO, idx != std::string::npos, "Unexpected format of git version string: %s", rc.output);
            return rc.output.substr(idx);
        }
    };

    struct IfwInstallerBaseProvider : ToolProvider
    {
        std::string m_exe = "";
        std::string m_toolname = "installerbase";

        virtual const std::string& tool_data_name() const override { return m_toolname; }
        virtual const std::string& exe_stem() const override { return m_exe; }
        virtual std::array<int, 3> default_min_version() const override { return {0, 0, 0}; }

        virtual void add_special_paths(std::vector<fs::path>& out_candidate_paths) const
        {
            // TODO: Uncomment later
            // const std::vector<fs::path> from_path = Files::find_from_PATH("installerbase");
            // candidate_paths.insert(candidate_paths.end(), from_path.cbegin(), from_path.cend());
            // candidate_paths.push_back(fs::path(System::get_environment_variable("HOMEDRIVE").value_or("C:")) /
            // "Qt" / "Tools" / "QtInstallerFramework" / "3.1" / "bin" / "installerbase.exe");
            // candidate_paths.push_back(fs::path(System::get_environment_variable("HOMEDRIVE").value_or("C:")) /
            // "Qt" / "QtIFW-3.1.0" / "bin" / "installerbase.exe");
        }

        virtual Optional<std::string> get_version(const fs::path& path_to_exe) const override
        {
            const std::string cmd = Strings::format(R"("%s" --framework-version)", path_to_exe.u8string());
            const auto rc = System::cmd_execute_and_capture_output(cmd);
            if (rc.exit_code != 0)
            {
                return nullopt;
            }

            /* Sample output:
3.1.81
                */
            return rc.output;
        }
    };

    struct ToolCacheImpl final : ToolCache
    {
        vcpkg::Cache<std::string, fs::path> path_only_cache;
        vcpkg::Cache<std::string, PathAndVersion> path_version_cache;

        virtual const fs::path& get_tool_path(const VcpkgPaths& paths, const std::string& tool) const override
        {
            return path_only_cache.get_lazy(tool, [&]() {
                // First deal with specially handled tools.
                // For these we may look in locations like Program Files, the PATH etc as well as the auto-downloaded
                // location.
                if (tool == Tools::SEVEN_ZIP) return get_7za_path(paths);
                if (tool == Tools::CMAKE || tool == Tools::GIT || tool == Tools::NINJA || tool == Tools::NUGET ||
                    tool == Tools::IFW_INSTALLER_BASE)
                    return get_tool_pathversion(paths, tool).path;
                if (tool == Tools::IFW_BINARYCREATOR)
                    return get_tool_path(paths, Tools::IFW_INSTALLER_BASE).parent_path() / "binarycreator.exe";
                if (tool == Tools::IFW_REPOGEN)
                    return get_tool_path(paths, Tools::IFW_INSTALLER_BASE).parent_path() / "repogen.exe";

                // For other tools, we simply always auto-download them.
                const ToolData tool_data = parse_tool_data_from_xml(paths, tool).value_or_exit(VCPKG_LINE_INFO);
                if (paths.get_filesystem().exists(tool_data.exe_path))
                {
                    return tool_data.exe_path;
                }
                return fetch_tool(paths, tool, tool_data);
            });
        }

        const PathAndVersion& get_tool_pathversion(const VcpkgPaths& paths, const std::string& tool) const
        {
            return path_version_cache.get_lazy(tool, [&]() -> PathAndVersion {
                if (tool == Tools::CMAKE)
                {
                    if (System::get_environment_variable("VCPKG_FORCE_SYSTEM_BINARIES").has_value())
                    {
                        return {"cmake", "0"};
                    }
                    return get_path(paths, CMakeProvider());
                }
                if (tool == Tools::GIT)
                {
                    if (System::get_environment_variable("VCPKG_FORCE_SYSTEM_BINARIES").has_value())
                    {
                        return {"git", "0"};
                    }
                    return get_path(paths, GitProvider());
                }
                if (tool == Tools::NINJA)
                {
                    if (System::get_environment_variable("VCPKG_FORCE_SYSTEM_BINARIES").has_value())
                    {
                        return {"ninja", "0"};
                    }
                    return get_path(paths, NinjaProvider());
                }
                if (tool == Tools::NUGET) return get_path(paths, NuGetProvider());
                if (tool == Tools::IFW_INSTALLER_BASE) return get_path(paths, IfwInstallerBaseProvider());

                Checks::exit_with_message(VCPKG_LINE_INFO, "Finding version for %s is not implemented yet.", tool);
            });
        }

        virtual const std::string& get_tool_version(const VcpkgPaths& paths, const std::string& tool) const override
        {
            return get_tool_pathversion(paths, tool).version;
        }
    };

    std::unique_ptr<ToolCache> get_tool_cache() { return std::make_unique<ToolCacheImpl>(); }
}<|MERGE_RESOLUTION|>--- conflicted
+++ resolved
@@ -244,24 +244,12 @@
         const auto maybe_path = find_first_with_sufficient_version(fs, tool, candidate_paths, min_version);
         if (const auto p = maybe_path.get())
         {
-<<<<<<< HEAD
-            std::vector<fs::path> candidate_paths;
-#if defined(_WIN32) || defined(__APPLE__) || defined(__linux__) || defined(__FreeBSD__)
-            static const ToolData TOOL_DATA = parse_tool_data_from_xml(paths, "cmake");
-            candidate_paths.push_back(TOOL_DATA.exe_path);
-#else
-            static const ToolData TOOL_DATA = ToolData{{3, 5, 1}, ""};
-#endif
-            const std::vector<fs::path> from_path = paths.get_filesystem().find_from_PATH("cmake");
-            candidate_paths.insert(candidate_paths.end(), from_path.cbegin(), from_path.cend());
-=======
             return *p;
         }
         if (auto tool_data = maybe_tool_data.get())
         {
             return fetch_tool(paths, tool, *tool_data);
         }
->>>>>>> bdafba73
 
         Checks::exit_with_message(VCPKG_LINE_INFO, maybe_tool_data.error());
     }
