#include "pch.h"
#include "vcpkg_Dependencies.h"
#include "vcpkg_Graphs.h"
#include "VcpkgPaths.h"
#include "PackageSpec.h"
#include "StatusParagraphs.h"
#include "vcpkg_Files.h"
#include "vcpkg_Util.h"
#include "vcpkglib.h"
#include "Paragraphs.h"

namespace vcpkg::Dependencies
{
    std::vector<PackageSpec> AnyParagraph::dependencies(const Triplet& triplet) const
    {
        auto to_package_specs = [&](const std::vector<std::string>& dependencies_as_string)
            {
                return Util::fmap(dependencies_as_string, [&](const std::string s)
                                  {
                                      return PackageSpec::from_name_and_triplet(s, triplet).value_or_exit(VCPKG_LINE_INFO);
                                  });
            };

        if (auto p = this->status_paragraph.get())
        {
            return to_package_specs(p->package.depends);
        }

        if (auto p = this->binary_paragraph.get())
        {
            return to_package_specs(p->depends);
        }

        if (auto p = this->source_paragraph.get())
        {
            return to_package_specs(filter_dependencies(p->depends, triplet));
        }

        Checks::exit_with_message(VCPKG_LINE_INFO, "Cannot get dependencies because there was none of: source/binary/status paragraphs");
    }

    std::string to_output_string(RequestType request_type, const CStringView s)
    {
        switch (request_type)
        {
            case RequestType::AUTO_SELECTED:
                return Strings::format("  * %s", s);
            case RequestType::USER_REQUESTED:
                return Strings::format("    %s", s);
            default:
                Checks::unreachable(VCPKG_LINE_INFO);
        }
    }

    InstallPlanAction::InstallPlanAction() : spec()
                                           , any_paragraph()
                                           , plan_type(InstallPlanType::UNKNOWN)
                                           , request_type(RequestType::UNKNOWN) { }

    InstallPlanAction::InstallPlanAction(const PackageSpec& spec, const AnyParagraph& any_paragraph, const RequestType& request_type) : InstallPlanAction()
    {
        this->spec = spec;
        this->request_type = request_type;
        if (auto p = any_paragraph.status_paragraph.get())
        {
            this->plan_type = InstallPlanType::ALREADY_INSTALLED;
            this->any_paragraph.status_paragraph = *p;
            return;
        }

        if (auto p = any_paragraph.binary_paragraph.get())
        {
            this->plan_type = InstallPlanType::INSTALL;
            this->any_paragraph.binary_paragraph = *p;
            return;
        }

        if (auto p = any_paragraph.source_paragraph.get())
        {
            this->plan_type = InstallPlanType::BUILD_AND_INSTALL;
            this->any_paragraph.source_paragraph = *p;
            return;
        }

        this->plan_type = InstallPlanType::UNKNOWN;
    }

    bool InstallPlanAction::compare_by_name(const InstallPlanAction* left, const InstallPlanAction* right)
    {
        return left->spec.name() < right->spec.name();
    }

    RemovePlanAction::RemovePlanAction() : plan_type(RemovePlanType::UNKNOWN)
                                         , request_type(RequestType::UNKNOWN) { }

    RemovePlanAction::RemovePlanAction(const PackageSpec& spec, const RemovePlanType& plan_type, const RequestType& request_type)
        : spec(spec)
        , plan_type(plan_type)
        , request_type(request_type) { }

    bool RemovePlanAction::compare_by_name(const RemovePlanAction* left, const RemovePlanAction* right)
    {
        return left->spec.name() < right->spec.name();
    }

    std::vector<InstallPlanAction> create_install_plan(const VcpkgPaths& paths, const std::vector<PackageSpec>& specs, const StatusParagraphs& status_db)
    {
        struct InstallAdjacencyProvider final : Graphs::AdjacencyProvider<PackageSpec, InstallPlanAction>
        {
            const VcpkgPaths& paths;
            const StatusParagraphs& status_db;
            const std::unordered_set<PackageSpec>& specs_as_set;

            InstallAdjacencyProvider(const VcpkgPaths& p, const StatusParagraphs& s, const std::unordered_set<PackageSpec>& specs_as_set) : paths(p)
                                                                                                                                          , status_db(s)
                                                                                                                                          , specs_as_set(specs_as_set) {}

            std::vector<PackageSpec> adjacency_list(const InstallPlanAction& p) const override
            {
                if (p.any_paragraph.status_paragraph.get())
                    return std::vector<PackageSpec>{};
                return p.any_paragraph.dependencies(p.spec.triplet());
            }

            InstallPlanAction load_vertex_data(const PackageSpec& spec) const override
            {
                const RequestType request_type = specs_as_set.find(spec) != specs_as_set.end() ? RequestType::USER_REQUESTED : RequestType::AUTO_SELECTED;
                auto it = status_db.find_installed(spec);
                if (it != status_db.end())
                    return InstallPlanAction{ spec, { *it->get(), nullopt, nullopt }, request_type };

<<<<<<< HEAD
            Expected<SourceParagraph> maybe_spgh = Paragraphs::try_load_port(paths.get_filesystem(), paths.port_dir(spec));
            if (auto spgh = maybe_spgh.get())
            {
                process_dependencies(filter_dependencies(spgh->depends, spec.triplet()));
                was_examined.emplace(spec, InstallPlanAction{ InstallPlanType::BUILD_AND_INSTALL, request_type, nullopt, std::move(*spgh) });
            }
            else
            {
                Checks::exit_with_message(VCPKG_LINE_INFO, "Cannot find package %s", spec.name());
=======
                Expected<BinaryParagraph> maybe_bpgh = Paragraphs::try_load_cached_package(paths, spec);
                if (auto bpgh = maybe_bpgh.get())
                    return InstallPlanAction{ spec, { nullopt, *bpgh, nullopt }, request_type };

                Expected<SourceParagraph> maybe_spgh = Paragraphs::try_load_port(paths.port_dir(spec));
                if (auto spgh = maybe_spgh.get())
                    return InstallPlanAction{ spec, { nullopt, nullopt, *spgh }, request_type };

                return InstallPlanAction{ spec , { nullopt, nullopt, nullopt }, request_type };
>>>>>>> 3739e8e0
            }
        };

        const std::unordered_set<PackageSpec> specs_as_set(specs.cbegin(), specs.cend());
        std::vector<InstallPlanAction> toposort = Graphs::topological_sort(specs, InstallAdjacencyProvider{ paths, status_db, specs_as_set });
        Util::keep_if(toposort, [](const InstallPlanAction& p)
                      {
                          return !(p.request_type == RequestType::AUTO_SELECTED && p.plan_type == InstallPlanType::ALREADY_INSTALLED);
                      });

        return toposort;
    }

    std::vector<RemovePlanAction> create_remove_plan(const std::vector<PackageSpec>& specs, const StatusParagraphs& status_db)
    {
        struct RemoveAdjacencyProvider final : Graphs::AdjacencyProvider<PackageSpec, RemovePlanAction>
        {
            const StatusParagraphs& status_db;
            const std::vector<StatusParagraph*>& installed_ports;
            const std::unordered_set<PackageSpec>& specs_as_set;

            RemoveAdjacencyProvider(const StatusParagraphs& status_db, const std::vector<StatusParagraph*>& installed_ports, const std::unordered_set<PackageSpec>& specs_as_set)
                : status_db(status_db)
                , installed_ports(installed_ports)
                , specs_as_set(specs_as_set) { }

            std::vector<PackageSpec> adjacency_list(const RemovePlanAction& p) const override
            {
                if (p.plan_type == RemovePlanType::NOT_INSTALLED)
                {
                    return {};
                }

                const PackageSpec& spec = p.spec;
                std::vector<PackageSpec> dependents;
                for (const StatusParagraph* an_installed_package : installed_ports)
                {
                    if (an_installed_package->package.spec.triplet() != spec.triplet())
                        continue;

                    const std::vector<std::string>& deps = an_installed_package->package.depends;
                    if (std::find(deps.begin(), deps.end(), spec.name()) == deps.end())
                        continue;

                    dependents.push_back(an_installed_package->package.spec);
                }

                return dependents;
            }

            RemovePlanAction load_vertex_data(const PackageSpec& spec) const override
            {
                const RequestType request_type = specs_as_set.find(spec) != specs_as_set.end() ? RequestType::USER_REQUESTED : RequestType::AUTO_SELECTED;
                const StatusParagraphs::const_iterator it = status_db.find_installed(spec);
                if (it == status_db.end())
                {
                    return RemovePlanAction{ spec, RemovePlanType::NOT_INSTALLED, request_type };
                }
                return RemovePlanAction{ spec, RemovePlanType::REMOVE, request_type };
            }
        };

        const std::vector<StatusParagraph*>& installed_ports = get_installed_ports(status_db);
        const std::unordered_set<PackageSpec> specs_as_set(specs.cbegin(), specs.cend());
        return Graphs::topological_sort(specs, RemoveAdjacencyProvider{ status_db, installed_ports, specs_as_set });
    }
}<|MERGE_RESOLUTION|>--- conflicted
+++ resolved
@@ -129,27 +129,15 @@
                 if (it != status_db.end())
                     return InstallPlanAction{ spec, { *it->get(), nullopt, nullopt }, request_type };
 
-<<<<<<< HEAD
-            Expected<SourceParagraph> maybe_spgh = Paragraphs::try_load_port(paths.get_filesystem(), paths.port_dir(spec));
-            if (auto spgh = maybe_spgh.get())
-            {
-                process_dependencies(filter_dependencies(spgh->depends, spec.triplet()));
-                was_examined.emplace(spec, InstallPlanAction{ InstallPlanType::BUILD_AND_INSTALL, request_type, nullopt, std::move(*spgh) });
-            }
-            else
-            {
-                Checks::exit_with_message(VCPKG_LINE_INFO, "Cannot find package %s", spec.name());
-=======
                 Expected<BinaryParagraph> maybe_bpgh = Paragraphs::try_load_cached_package(paths, spec);
                 if (auto bpgh = maybe_bpgh.get())
                     return InstallPlanAction{ spec, { nullopt, *bpgh, nullopt }, request_type };
 
-                Expected<SourceParagraph> maybe_spgh = Paragraphs::try_load_port(paths.port_dir(spec));
+                Expected<SourceParagraph> maybe_spgh = Paragraphs::try_load_port(paths.get_filesystem(), paths.port_dir(spec));
                 if (auto spgh = maybe_spgh.get())
                     return InstallPlanAction{ spec, { nullopt, nullopt, *spgh }, request_type };
 
                 return InstallPlanAction{ spec , { nullopt, nullopt, nullopt }, request_type };
->>>>>>> 3739e8e0
             }
         };
 
