--- conflicted
+++ resolved
@@ -1,14 +1,10 @@
 function(vcpkg_build_cmake)
     cmake_parse_arguments(_bc "MSVC_64_TOOLSET;DISABLE_PARALLEL" "" "" ${ARGN})
 
-<<<<<<< HEAD
-    set(MSVC_EXTRA_ARGS /p:VCPkgLocalAppDataDisabled=true)
-=======
     set(MSVC_EXTRA_ARGS
         "/p:VCPkgLocalAppDataDisabled=true"
         "/p:UseIntelMKL=No"
     )
->>>>>>> 2e94dfe9
 
     # Specifies the architecture of the toolset, NOT the architecture of the produced binary
     # This can help libraries that cause the linker to run out of memory.
@@ -29,11 +25,7 @@
 
     message(STATUS "Build ${TARGET_TRIPLET}-rel")
     vcpkg_execute_required_process(
-<<<<<<< HEAD
         COMMAND ${CMAKE_COMMAND} --build . --config Release -- ${BUILD_ARGS}
-=======
-        COMMAND ${CMAKE_COMMAND} --build . --config Release -- ${MSVC_EXTRA_ARGS}
->>>>>>> 2e94dfe9
         WORKING_DIRECTORY ${CURRENT_BUILDTREES_DIR}/${TARGET_TRIPLET}-rel
         LOGNAME build-${TARGET_TRIPLET}-rel
     )
@@ -41,11 +33,7 @@
 
     message(STATUS "Build ${TARGET_TRIPLET}-dbg")
     vcpkg_execute_required_process(
-<<<<<<< HEAD
         COMMAND ${CMAKE_COMMAND} --build . --config Debug -- ${BUILD_ARGS}
-=======
-        COMMAND ${CMAKE_COMMAND} --build . --config Debug -- ${MSVC_EXTRA_ARGS}
->>>>>>> 2e94dfe9
         WORKING_DIRECTORY ${CURRENT_BUILDTREES_DIR}/${TARGET_TRIPLET}-dbg
         LOGNAME build-${TARGET_TRIPLET}-dbg
     )
