Source: libtheora
<<<<<<< HEAD
Version: 1.2.0alpha1-20170719~vcpkg1
=======
Version: 1.2.0alpha1-20170719~vcpkg1-1
>>>>>>> fac96eb3
Description: Theora is a free and open video compression format from the Xiph.org Foundation.
Build-Depends: libogg<|MERGE_RESOLUTION|>--- conflicted
+++ resolved
@@ -1,8 +1,4 @@
 Source: libtheora
-<<<<<<< HEAD
-Version: 1.2.0alpha1-20170719~vcpkg1
-=======
 Version: 1.2.0alpha1-20170719~vcpkg1-1
->>>>>>> fac96eb3
 Description: Theora is a free and open video compression format from the Xiph.org Foundation.
 Build-Depends: libogg