--- conflicted
+++ resolved
@@ -1,8 +1,4 @@
 Source: gdal
-<<<<<<< HEAD
-Version: 1.11.3-4
-=======
 Version: 1.11.3-5
->>>>>>> fac96eb3
 Description: The Geographic Data Abstraction Library for reading and writing geospatial raster and vector data.
 Build-Depends: proj, libpng, geos, sqlite3, curl, expat, libpq, libmysql, openjpeg, libwebp, libxml2, liblzma