include(vcpkg_common_functions)
vcpkg_from_github(
    OUT_SOURCE_PATH SOURCE_PATH
    REPO curl/curl
<<<<<<< HEAD
    REF curl-7_55_0
    SHA512 7b49e7761f5864589c6cd6eb14d8e6908797c986d8bc46a3d8dc32b7bcd12d5af464259cf3f9975a4792c8e2a504f04dd071d266d2340082a31f7ee508e17d08
=======
    REF curl-7_55_1
    SHA512 b5c6dd6cca8d07c08d1760feff9822f1264359adde068afd1584fc3fdcfa50c68e0e1b5ecaa277298ad0923b61019943c181ee1f0870c312399038c4c4e0e327
>>>>>>> fac96eb3
    HEAD_REF master
)

vcpkg_apply_patches(
    SOURCE_PATH ${SOURCE_PATH}
    PATCHES
        ${CMAKE_CURRENT_LIST_DIR}/0001_cmake.patch
        ${CMAKE_CURRENT_LIST_DIR}/0002_fix_uwp.patch
)

if (VCPKG_LIBRARY_LINKAGE STREQUAL dynamic)
    SET(CURL_STATICLIB OFF)
else()
    SET(CURL_STATICLIB ON)
endif()

set(UWP_OPTIONS)
if(VCPKG_CMAKE_SYSTEM_NAME STREQUAL "WindowsStore")
    set(UWP_OPTIONS
        -DUSE_WIN32_LDAP=OFF
        -DCURL_DISABLE_TELNET=ON
        -DENABLE_IPV6=OFF
        -DENABLE_UNIX_SOCKETS=OFF
    )
endif()

vcpkg_find_acquire_program(PERL)
get_filename_component(PERL_PATH ${PERL} DIRECTORY)
set(ENV{PATH} "$ENV{PATH};${PERL_PATH}")

vcpkg_configure_cmake(
    SOURCE_PATH ${SOURCE_PATH}
    PREFER_NINJA
    OPTIONS
        ${UWP_OPTIONS}
        -DBUILD_TESTING=OFF
        -DBUILD_CURL_EXE=OFF
        -DENABLE_MANUAL=OFF
        -DCURL_STATICLIB=${CURL_STATICLIB}
        -DCMAKE_USE_OPENSSL=ON
    OPTIONS_DEBUG
        -DENABLE_DEBUG=ON
)

vcpkg_install_cmake()

file(INSTALL ${SOURCE_PATH}/COPYING DESTINATION ${CURRENT_PACKAGES_DIR}/share/curl RENAME copyright)
file(REMOVE_RECURSE ${CURRENT_PACKAGES_DIR}/debug/include)

if(VCPKG_LIBRARY_LINKAGE STREQUAL static)
    file(REMOVE_RECURSE ${CURRENT_PACKAGES_DIR}/bin ${CURRENT_PACKAGES_DIR}/debug/bin)
    # Drop debug suffix, as FindCURL.cmake does not look for it
    file(RENAME ${CURRENT_PACKAGES_DIR}/debug/lib/libcurl-d.lib ${CURRENT_PACKAGES_DIR}/debug/lib/libcurl.lib)
else()
    file(REMOVE ${CURRENT_PACKAGES_DIR}/bin/curl-config ${CURRENT_PACKAGES_DIR}/debug/bin/curl-config)
    file(RENAME ${CURRENT_PACKAGES_DIR}/lib/libcurl_imp.lib ${CURRENT_PACKAGES_DIR}/lib/libcurl.lib)
    file(RENAME ${CURRENT_PACKAGES_DIR}/debug/lib/libcurl-d_imp.lib ${CURRENT_PACKAGES_DIR}/debug/lib/libcurl.lib)
endif()
file(REMOVE_RECURSE ${CURRENT_PACKAGES_DIR}/lib/pkgconfig ${CURRENT_PACKAGES_DIR}/debug/lib/pkgconfig)

file(READ ${CURRENT_PACKAGES_DIR}/include/curl/curl.h CURL_H)
if(VCPKG_LIBRARY_LINKAGE STREQUAL static)
    string(REPLACE "#ifdef CURL_STATICLIB" "#if 1" CURL_H "${CURL_H}")
else()
    string(REPLACE "#ifdef CURL_STATICLIB" "#if 0" CURL_H "${CURL_H}")
endif()
file(WRITE ${CURRENT_PACKAGES_DIR}/include/curl/curl.h "${CURL_H}")

vcpkg_copy_pdbs()<|MERGE_RESOLUTION|>--- conflicted
+++ resolved
@@ -2,13 +2,8 @@
 vcpkg_from_github(
     OUT_SOURCE_PATH SOURCE_PATH
     REPO curl/curl
-<<<<<<< HEAD
-    REF curl-7_55_0
-    SHA512 7b49e7761f5864589c6cd6eb14d8e6908797c986d8bc46a3d8dc32b7bcd12d5af464259cf3f9975a4792c8e2a504f04dd071d266d2340082a31f7ee508e17d08
-=======
     REF curl-7_55_1
     SHA512 b5c6dd6cca8d07c08d1760feff9822f1264359adde068afd1584fc3fdcfa50c68e0e1b5ecaa277298ad0923b61019943c181ee1f0870c312399038c4c4e0e327
->>>>>>> fac96eb3
     HEAD_REF master
 )
 
