include(vcpkg_common_functions)
set(SOURCE_PATH ${CURRENT_BUILDTREES_DIR}/src/proj-4.9.3)
vcpkg_download_distfile(ARCHIVE
    URLS "http://download.osgeo.org/proj/proj-4.9.3.zip"
    FILENAME "proj-4.9.3.zip"
    SHA512 c9703008cd1f75fe1239b180158e560b9b88ae2ffd900b72923c716908eb86d1abbc4230647af5e3131f8c34481bdc66b03826d669620161ffcfbe67801cb631
)
vcpkg_extract_source_archive(${ARCHIVE})

vcpkg_apply_patches(
    SOURCE_PATH ${SOURCE_PATH}/
    PATCHES
    ${CMAKE_CURRENT_LIST_DIR}/0001-CMake-add-detection-of-recent-visual-studio-versions.patch
    ${CMAKE_CURRENT_LIST_DIR}/0002-CMake-fix-error-by-only-setting-properties-for-targe.patch
    ${CMAKE_CURRENT_LIST_DIR}/0003-CMake-configurable-cmake-config-install-location.patch
)

if (VCPKG_LIBRARY_LINKAGE STREQUAL dynamic)
    list(APPEND CMAKE_OPTIONS "-DBUILD_LIBPROJ_SHARED=YES")
else()
    list(APPEND CMAKE_OPTIONS "-DBUILD_LIBPROJ_SHARED=NO")
endif()

vcpkg_configure_cmake(
    SOURCE_PATH ${SOURCE_PATH}
    OPTIONS ${CMAKE_OPTIONS}
    -DPROJ_LIB_SUBDIR=lib
    -DPROJ_INCLUDE_SUBDIR=include
    -DPROJ_DATA_SUBDIR=share/proj4
    -DPROJ_CMAKE_CONFIG_SUBDIR=share/proj4
    -DBUILD_CS2CS=NO
    -DBUILD_PROJ=NO
    -DBUILD_GEOD=NO
    -DBUILD_NAD2BIN=NO
    -DPROJ4_TESTS=NO
)

vcpkg_install_cmake()

vcpkg_fixup_cmake_targets(CONFIG_PATH share/proj4)

# Rename library and adapt cmake configuration
if(MSVC AND NOT DEFINED VCPKG_BUILD_TYPE OR VCPKG_BUILD_TYPE STREQUAL "release")
    file(READ ${CURRENT_PACKAGES_DIR}/share/proj4/proj4-targets-release.cmake _contents)
    string(REPLACE "proj_4_9.lib" "proj.lib" _contents "${_contents}")
    file(WRITE ${CURRENT_PACKAGES_DIR}/share/proj4/proj4-targets-release.cmake "${_contents}")
endif()

if(MSVC AND NOT DEFINED VCPKG_BUILD_TYPE OR VCPKG_BUILD_TYPE STREQUAL "debug")
    file(READ ${CURRENT_PACKAGES_DIR}/share/proj4/proj4-targets-debug.cmake _contents)
    string(REPLACE "proj_4_9_d.lib" "projd.lib" _contents "${_contents}")
    file(WRITE ${CURRENT_PACKAGES_DIR}/share/proj4/proj4-targets-debug.cmake "${_contents}")
endif()

file(READ ${CURRENT_PACKAGES_DIR}/share/proj4/proj4-targets.cmake _contents)
string(REPLACE "set(_IMPORT_PREFIX \"${CURRENT_PACKAGES_DIR}\")"
    "set(_IMPORT_PREFIX \"\${CMAKE_CURRENT_LIST_DIR}\")\nget_filename_component(_IMPORT_PREFIX \"\${_IMPORT_PREFIX}\" PATH)\nget_filename_component(_IMPORT_PREFIX \"\${_IMPORT_PREFIX}\" PATH)"
    _contents "${_contents}"
)
file(WRITE ${CURRENT_PACKAGES_DIR}/share/proj4/proj4-targets.cmake "${_contents}")

<<<<<<< HEAD
if(MSVC AND NOT DEFINED VCPKG_BUILD_TYPE OR VCPKG_BUILD_TYPE STREQUAL "release")
    file(RENAME ${CURRENT_PACKAGES_DIR}/lib/proj_4_9.lib  ${CURRENT_PACKAGES_DIR}/lib/proj.lib)
endif()
if(MSVC AND NOT DEFINED VCPKG_BUILD_TYPE OR VCPKG_BUILD_TYPE STREQUAL "debug")
    file(RENAME ${CURRENT_PACKAGES_DIR}/debug/lib/proj_4_9_d.lib  ${CURRENT_PACKAGES_DIR}/debug/lib/projd.lib)
=======
if(NOT VCPKG_CMAKE_SYSTEM_NAME OR VCPKG_CMAKE_SYSTEM_NAME STREQUAL "WindowsStore")
    if(NOT DEFINED VCPKG_BUILD_TYPE OR VCPKG_BUILD_TYPE STREQUAL "release")
        file(RENAME ${CURRENT_PACKAGES_DIR}/lib/proj_4_9.lib  ${CURRENT_PACKAGES_DIR}/lib/proj.lib)
    endif()
    if(NOT DEFINED VCPKG_BUILD_TYPE OR VCPKG_BUILD_TYPE STREQUAL "debug")
        file(RENAME ${CURRENT_PACKAGES_DIR}/debug/lib/proj_4_9_d.lib  ${CURRENT_PACKAGES_DIR}/debug/lib/projd.lib)
    endif()
>>>>>>> 1f4dde2b
endif()

# Remove duplicate headers installed from debug build
file(REMOVE_RECURSE ${CURRENT_PACKAGES_DIR}/debug/include)
# Remove data installed from debug build
file(REMOVE_RECURSE ${CURRENT_PACKAGES_DIR}/debug/share)

# Handle copyright
file(COPY ${SOURCE_PATH}/COPYING DESTINATION ${CURRENT_PACKAGES_DIR}/share/proj4)
file(RENAME ${CURRENT_PACKAGES_DIR}/share/proj4/COPYING ${CURRENT_PACKAGES_DIR}/share/proj4/copyright)<|MERGE_RESOLUTION|>--- conflicted
+++ resolved
@@ -59,13 +59,6 @@
 )
 file(WRITE ${CURRENT_PACKAGES_DIR}/share/proj4/proj4-targets.cmake "${_contents}")
 
-<<<<<<< HEAD
-if(MSVC AND NOT DEFINED VCPKG_BUILD_TYPE OR VCPKG_BUILD_TYPE STREQUAL "release")
-    file(RENAME ${CURRENT_PACKAGES_DIR}/lib/proj_4_9.lib  ${CURRENT_PACKAGES_DIR}/lib/proj.lib)
-endif()
-if(MSVC AND NOT DEFINED VCPKG_BUILD_TYPE OR VCPKG_BUILD_TYPE STREQUAL "debug")
-    file(RENAME ${CURRENT_PACKAGES_DIR}/debug/lib/proj_4_9_d.lib  ${CURRENT_PACKAGES_DIR}/debug/lib/projd.lib)
-=======
 if(NOT VCPKG_CMAKE_SYSTEM_NAME OR VCPKG_CMAKE_SYSTEM_NAME STREQUAL "WindowsStore")
     if(NOT DEFINED VCPKG_BUILD_TYPE OR VCPKG_BUILD_TYPE STREQUAL "release")
         file(RENAME ${CURRENT_PACKAGES_DIR}/lib/proj_4_9.lib  ${CURRENT_PACKAGES_DIR}/lib/proj.lib)
@@ -73,7 +66,6 @@
     if(NOT DEFINED VCPKG_BUILD_TYPE OR VCPKG_BUILD_TYPE STREQUAL "debug")
         file(RENAME ${CURRENT_PACKAGES_DIR}/debug/lib/proj_4_9_d.lib  ${CURRENT_PACKAGES_DIR}/debug/lib/projd.lib)
     endif()
->>>>>>> 1f4dde2b
 endif()
 
 # Remove duplicate headers installed from debug build
