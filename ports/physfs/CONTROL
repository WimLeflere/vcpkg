Source: physfs
<<<<<<< HEAD
Version: 2.0.3-1
=======
Version: 2.0.3-2
>>>>>>> fac96eb3
Description: a library to provide abstract access to various archives
Build-Depends: zlib<|MERGE_RESOLUTION|>--- conflicted
+++ resolved
@@ -1,8 +1,4 @@
 Source: physfs
-<<<<<<< HEAD
-Version: 2.0.3-1
-=======
 Version: 2.0.3-2
->>>>>>> fac96eb3
 Description: a library to provide abstract access to various archives
 Build-Depends: zlib